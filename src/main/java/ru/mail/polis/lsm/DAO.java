package ru.mail.polis.lsm;

import ru.mail.polis.lsm.danilafedorov.LsmDAO;

import javax.annotation.Nullable;
import java.io.Closeable;
import java.nio.ByteBuffer;
import java.util.Collections;
import java.util.Iterator;
import java.util.List;

/**
 * Minimal database API.
 */
public interface DAO extends Closeable {
    Iterator<Record> range(@Nullable ByteBuffer fromKey, @Nullable ByteBuffer toKey);

    void upsert(Record record);

    void compact();

    /**
     * Appends {@code Byte.MIN_VALUE} to {@code buffer}.
     *
     * @param buffer original {@link ByteBuffer}
     * @return copy of {@code buffer} with {@code Byte.MIN_VALUE} appended
     */
    static ByteBuffer nextKey(ByteBuffer buffer) {
        ByteBuffer result = ByteBuffer.allocate(buffer.remaining() + 1);

        int position = buffer.position();

        result.put(buffer);
        result.put(Byte.MIN_VALUE);

        buffer.position(position);
        result.rewind();

        return result;
    }
<<<<<<< HEAD

    /**
     * Merges iterators.
     *
     * @param iterators List
     * @return Iterator
     */
    static Iterator<Record> merge(List<Iterator<Record>> iterators) {
        if (iterators.isEmpty()) {
            return Collections.emptyIterator();
        }
        if (iterators.size() == 1) {
            return iterators.get(0);
        }
        if (iterators.size() == 2) {
            return mergeTwo(iterators.get(0), iterators.get(1));
        }

        Iterator<Record> left = merge(iterators.subList(0, iterators.size() / 2));
        Iterator<Record> right = merge(iterators.subList(iterators.size() / 2, iterators.size()));
        return mergeTwo(left, right);
    }

    static Iterator<Record> mergeTwo(Iterator<Record> left, Iterator<Record> right) {
        return new LsmDAO.MergedRecordsIterator(left, right);
    }

    class MergedRecordsIterator implements Iterator<Record> {

        private final Iterator<Record> it1;
        private final Iterator<Record> it2;
        private Record next1;
        private Record next2;

        public MergedRecordsIterator(final Iterator<Record> left, final Iterator<Record> right) {
            it1 = right;
            it2 = left;
            getNext1();
            getNext2();
        }

        @Override
        public boolean hasNext() {
            return next1 != null || next2 != null;
        }

        @Override
        public Record next() {
            Record returnRecord = null;

            if (hasNext()) {
                if (next2 == null) {
                    returnRecord = next1;
                    getNext1();
                } else if (next1 == null) {
                    returnRecord = next2;
                    getNext2();
                } else {
                    int compareResult = next1.getKey().compareTo(next2.getKey());

                    if (compareResult <= 0) {
                        returnRecord = next1;
                        getNext1();

                        if (compareResult == 0) {
                            getNext2();
                        }
                    } else {
                        returnRecord = next2;
                        getNext2();
                    }
                }
            }

            return returnRecord;
        }

        private void getNext1() {
            next1 = it1.hasNext() ? it1.next() : null;
        }

        private void getNext2() {
            next2 = it2.hasNext() ? it2.next() : null;
        }
    }
=======
>>>>>>> 340cd880
}<|MERGE_RESOLUTION|>--- conflicted
+++ resolved
@@ -38,92 +38,4 @@
 
         return result;
     }
-<<<<<<< HEAD
-
-    /**
-     * Merges iterators.
-     *
-     * @param iterators List
-     * @return Iterator
-     */
-    static Iterator<Record> merge(List<Iterator<Record>> iterators) {
-        if (iterators.isEmpty()) {
-            return Collections.emptyIterator();
-        }
-        if (iterators.size() == 1) {
-            return iterators.get(0);
-        }
-        if (iterators.size() == 2) {
-            return mergeTwo(iterators.get(0), iterators.get(1));
-        }
-
-        Iterator<Record> left = merge(iterators.subList(0, iterators.size() / 2));
-        Iterator<Record> right = merge(iterators.subList(iterators.size() / 2, iterators.size()));
-        return mergeTwo(left, right);
-    }
-
-    static Iterator<Record> mergeTwo(Iterator<Record> left, Iterator<Record> right) {
-        return new LsmDAO.MergedRecordsIterator(left, right);
-    }
-
-    class MergedRecordsIterator implements Iterator<Record> {
-
-        private final Iterator<Record> it1;
-        private final Iterator<Record> it2;
-        private Record next1;
-        private Record next2;
-
-        public MergedRecordsIterator(final Iterator<Record> left, final Iterator<Record> right) {
-            it1 = right;
-            it2 = left;
-            getNext1();
-            getNext2();
-        }
-
-        @Override
-        public boolean hasNext() {
-            return next1 != null || next2 != null;
-        }
-
-        @Override
-        public Record next() {
-            Record returnRecord = null;
-
-            if (hasNext()) {
-                if (next2 == null) {
-                    returnRecord = next1;
-                    getNext1();
-                } else if (next1 == null) {
-                    returnRecord = next2;
-                    getNext2();
-                } else {
-                    int compareResult = next1.getKey().compareTo(next2.getKey());
-
-                    if (compareResult <= 0) {
-                        returnRecord = next1;
-                        getNext1();
-
-                        if (compareResult == 0) {
-                            getNext2();
-                        }
-                    } else {
-                        returnRecord = next2;
-                        getNext2();
-                    }
-                }
-            }
-
-            return returnRecord;
-        }
-
-        private void getNext1() {
-            next1 = it1.hasNext() ? it1.next() : null;
-        }
-
-        private void getNext2() {
-            next2 = it2.hasNext() ? it2.next() : null;
-        }
-    }
-=======
->>>>>>> 340cd880
 }